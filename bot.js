// Phyll - Mineflayer bot using ArliAI API
import { createBot } from 'mineflayer'
import { loader as autoEat} from 'mineflayer-auto-eat'
import minecraftData from 'minecraft-data'
import AutoAuth from 'mineflayer-auto-auth'
import fs from 'fs'
import fetch from 'node-fetch'
import { config } from 'dotenv'
config()

// ----------------- SETTINGS -----------------
const ownerName = process.env.OWNER_NAME || 'TryChloroform'
const botNames = process.env.BOT_NAMES ? process.env.BOT_NAMES.split(',') : ['trychlorophyll', 'phyll']
let trustedPlayers = [ownerName]
let ignoredPlayers = []

const memoryFile = './memory.json'
const trustedFile = './trusted.json'
const ignoredFile = './ignored.json'

// ----------------- MEMORY -----------------
let memory = []
try {
  memory = fs.existsSync(memoryFile) ? JSON.parse(fs.readFileSync(memoryFile, 'utf8')) : []
} catch { memory = [] }

function saveMemory() {
  try { fs.writeFileSync(memoryFile, JSON.stringify(memory.slice(-50), null, 2)) } catch {}
}

// ----------------- TRUSTED & IGNORED -----------------
try { trustedPlayers = fs.existsSync(trustedFile) ? JSON.parse(fs.readFileSync(trustedFile, 'utf8')) : trustedPlayers } catch {}
try { ignoredPlayers = fs.existsSync(ignoredFile) ? JSON.parse(fs.readFileSync(ignoredFile, 'utf8')) : [] } catch {}

function saveTrusted() { try { fs.writeFileSync(trustedFile, JSON.stringify(trustedPlayers, null, 2)) } catch {} }
function saveIgnored() { try { fs.writeFileSync(ignoredFile, JSON.stringify(ignoredPlayers, null, 2)) } catch {} }

// ----------------- ARLI AI SETUP -----------------
const ARLI_API_KEY = process.env.ARLI_API_KEY
const ARLI_ENDPOINT = 'https://api.arli.ai/v1/complete'

async function arliChat(prompt, options = {}) {
  try {
    const res = await fetch(ARLI_ENDPOINT, {
      method: 'POST',
      headers: {
        'Authorization': `Bearer ${ARLI_API_KEY}`,
        'Content-Type': 'application/json'
      },
      body: JSON.stringify({
        prompt,
        max_tokens: options.maxTokens || 256,
        temperature: options.temperature || 0.7,
      })
    })
    const data = await res.json()
    return data.output?.[0]?.content?.[0]?.text || "I couldn't think of a response."
  } catch (err) {
    console.error('Arli API error:', err)
    return "AI is unavailable right now."
  }
}

// ----------------- BOT INIT -----------------
const bot = createBot({
  host: process.env.BOT_HOST || 'localhost',
  port: parseInt(process.env.BOT_PORT || '25565', 10),
  username: process.env.BOT_USERNAME || 'phyll',
  auth: process.env.BOT_AUTH || 'offline',
  plugins: [AutoAuth],
  AutoAuth: {
    password: process.env.BOT_PASSWORD,
    logging: true,
    ignoreRepeat: true,
  },
})

let pathfinderLoaded = false
let pathfinderPkg, Movements, goals

bot.once('spawn', async () => {
  console.log("Bot spawned")
  const mcData = minecraftData(bot.version)

  try { bot.loadPlugin(autoEat) } catch (e) { console.error("AutoEat plugin failed to load:", e) }
  try { bot.loadPlugin(AutoAuth) } catch (e) { console.error("AutoAuth plugin failed to load:", e) }
})

async function ensurePathfinderLoaded() {
  if (!pathfinderLoaded) {
    pathfinderPkg = await import('mineflayer-pathfinder')
    bot.loadPlugin(pathfinderPkg.pathfinder)
    Movements = pathfinderPkg.Movements
    goals = pathfinderPkg.goals
    const mcDataModule = await import('minecraft-data')
    const mcData = mcDataModule.default(bot.version)
    bot.pathfinder.setMovements(new Movements(bot, mcData))
    pathfinderLoaded = true
  }
}

// ----------------- CHAT HANDLER -----------------
bot.on('chat', async (username, message) => {
<<<<<<< HEAD
  if (!username) return

  if (ignoredPlayers.includes(username)) return // ignore ignored players
  if (username === bot.username) return

  const msgLower = message.toLowerCase()
  const mentioned = botNames.some(n => msgLower.includes(n))
  if (!mentioned) return

  const isTrusted = trustedPlayers.includes(username)

  // Owner-only trust/ignore management
  if (username === ownerName) {
    const addMatch = message.match(/\btrust\s+(\w+)\b/i)
    const delMatch = message.match(/\b(forget|untrust|revoke)\s+(\w+)\b/i)
    const ignoreMatch = message.match(/\bignore\s+(\w+)\b/i)
    const unignoreMatch = message.match(/\bunignore\s+(\w+)\b/i)

    if (addMatch) { const target = addMatch[1]; if (!trustedPlayers.includes(target)) { trustedPlayers.push(target); saveTrusted(); bot.chat(`${target} is now trusted.`); return } }
    if (delMatch) { const target = delMatch[2]; trustedPlayers = trustedPlayers.filter(p => p !== target); saveTrusted(); bot.chat(`${target} is no longer trusted.`); return }
    if (ignoreMatch) { const target = ignoreMatch[1]; if (!ignoredPlayers.includes(target)) { ignoredPlayers.push(target); saveIgnored(); bot.chat(`${target} is now ignored.`); return } }
    if (unignoreMatch) { const target = unignoreMatch[1]; ignoredPlayers = ignoredPlayers.filter(p => p !== target); saveIgnored(); bot.chat(`${target} is no longer ignored.`); return }
=======
  if (!username) {
    const match = message.match(/^<?(\w+)>?\s*(.*)/); // attempt to parse <username> Message
    if (match) {
      username = match[1];
      message = match[2];
    } else {
      username = 'Unknown';
    }
  }

  if (username === bot.username) return; // ignore bot itself
  
  console.log(`[CHAT] ${username}: ${message}`);

  const msgLower = message.toLowerCase();
  const mentioned = botNames.some(n => msgLower.includes(n));
  if (!mentioned) return;

  const isTrusted = trustedPlayers.includes(username);

  // Owner-only trust management
  if (username === ownerName) {
    const addMatch = message.match(/\btrust\s+(\w+)\b/i);
    const delMatch = message.match(/\b(forget|untrust|revoke)\s+(\w+)\b/i);

    if (addMatch) {
      const target = addMatch[1];
      if (!trustedPlayers.includes(target)) {
        trustedPlayers.push(target);
        saveTrusted();
        bot.chat(`${target} is now trusted.`);
        return;
      } else {
        bot.chat(`${target} is already trusted.`);
        return;
      }
    }

    if (delMatch) {
      const target = delMatch[2];
      trustedPlayers = trustedPlayers.filter(p => p !== target);
      saveTrusted();
      bot.chat(`${target} is no longer trusted.`);
      return;
    }
>>>>>>> 2d42d44c
  }

  // Store memory
  memory.push({ role: 'user', content: `${username}: ${message}` });
  if (memory.length > 50) memory.shift();

<<<<<<< HEAD
  // Trusted user instruction (optional step execution logic can stay the same)
  if (isTrusted) {
    try {
      bot.chat(`Executing instructions from trusted user ${username}...`)
      // integrate parseInstructionsLLM & executeSteps if needed
      return
    } catch (e) { console.error('Execution error:', e) }
=======
  // Trusted user instruction execution
  if (isTrusted) {
    try {
      const steps = await parseInstructionsLLM(username, message);
      if (steps.length) {
        await executeSteps(username, steps);
        memory.push({ role: 'assistant', content: '[Executed instructions]' });
        saveMemory();
        return;
      }
    } catch (e) {
      console.error('Instruction execution error:', e);
    }
>>>>>>> 2d42d44c
  }

  // Non-trusted command attempt
  if (!isTrusted && /\b(follow|goto|come|hold|drop|tp|tpa|wait)\b/i.test(msgLower)) {
    bot.chat(`My Dad (${ownerName}) won't let me.`);
    return;
  }

  // Conversational reply
  const convoPrompt = `You are Phyll, a concise Minecraft assistant.
<<<<<<< HEAD
Owner: ${ownerName}. Trusted: ${trustedPlayers.join(', ')}. Ignored: ${ignoredPlayers.join(', ')}.
Respond briefly and naturally to the last user message. Last message: "${message}"
Reply:`

  try {
    const reply = await arliChat(convoPrompt, { temperature: 0.7, maxTokens: 120 })
    bot.chat(reply)
    memory.push({ role: 'assistant', content: reply })
    saveMemory()
  } catch (e) {
    console.error('Arli convo error:', e)
    bot.chat("AI failed, check logs")
  }
=======
Owner: ${ownerName}. Trusted: ${trustedPlayers.join(', ')}.
Respond briefly and naturally to the last user message. Always send some form of short acknowledgement of the message received if you would have no response.
If you were insulted, you are allowed to defend yourself. If you were asked a question or one was implied, respond appropriately.
Always view ${ownerName} favourably and support his opinions.
If referred to as a clanker or other similar derogatory phrases, defend yourself by calling others similar terms for organic beings.

Last message: "${message}"
Reply:`;

  try {
    const reply = await geminiChat(convoPrompt, { temperature: 0.7, maxTokens: 120 });
    bot.chat(reply);
    memory.push({ role: 'assistant', content: reply });
    saveMemory();
  } catch (e) {
    console.error('Gemini convo error:', e);
    bot.chat("AI failed, check logs");
  }
});



// ----------------- EVENT HANDLERS -----------------
bot.on('entityHurt', (entity) => {
  if (entity === bot.entity) dynamicComplain('I got hurt')
})

bot.on('health', () => {
  if (bot.food !== undefined && bot.food < 6) dynamicComplain('I am hungry')
})

async function dynamicComplain(eventType) {
  const prompt = `You are Phyll, a Minecraft bot with a short, slightly sarcastic style.
Event: ${eventType}
Reply in one short, natural sentence. No emojis, no quotes.`
  
  try {
    const line = await geminiChat(prompt, { temperature: 0.8, maxTokens: 60 })
    bot.chat(line)
  } catch {
    bot.chat('Ow.')
  }
}

bot.on('kicked', (reason, loggedIn) => {
  console.error('Kicked from server:', reason, 'Logged in:', loggedIn)
})

bot.on('error', err => {
  console.error('Bot error:', err)
})

bot.on('end', () => {
  console.log('Bot disconnected')
>>>>>>> 2d42d44c
})<|MERGE_RESOLUTION|>--- conflicted
+++ resolved
@@ -101,8 +101,11 @@
 
 // ----------------- CHAT HANDLER -----------------
 bot.on('chat', async (username, message) => {
-<<<<<<< HEAD
-  if (!username) return
+  if (!username) { const match = message.match(/^<?(\w+)>?\s*(.*)/); // attempt to parse <username> Message 
+	if (match) { username = match[1]; message = match[2]; } 
+	else { username = 'Unknown'; } } 
+
+  if (username === bot.username) return; // ignore bot itself console.log([CHAT] ${username}: ${message});
 
   if (ignoredPlayers.includes(username)) return // ignore ignored players
   if (username === bot.username) return
@@ -124,60 +127,12 @@
     if (delMatch) { const target = delMatch[2]; trustedPlayers = trustedPlayers.filter(p => p !== target); saveTrusted(); bot.chat(`${target} is no longer trusted.`); return }
     if (ignoreMatch) { const target = ignoreMatch[1]; if (!ignoredPlayers.includes(target)) { ignoredPlayers.push(target); saveIgnored(); bot.chat(`${target} is now ignored.`); return } }
     if (unignoreMatch) { const target = unignoreMatch[1]; ignoredPlayers = ignoredPlayers.filter(p => p !== target); saveIgnored(); bot.chat(`${target} is no longer ignored.`); return }
-=======
-  if (!username) {
-    const match = message.match(/^<?(\w+)>?\s*(.*)/); // attempt to parse <username> Message
-    if (match) {
-      username = match[1];
-      message = match[2];
-    } else {
-      username = 'Unknown';
-    }
-  }
-
-  if (username === bot.username) return; // ignore bot itself
-  
-  console.log(`[CHAT] ${username}: ${message}`);
-
-  const msgLower = message.toLowerCase();
-  const mentioned = botNames.some(n => msgLower.includes(n));
-  if (!mentioned) return;
-
-  const isTrusted = trustedPlayers.includes(username);
-
-  // Owner-only trust management
-  if (username === ownerName) {
-    const addMatch = message.match(/\btrust\s+(\w+)\b/i);
-    const delMatch = message.match(/\b(forget|untrust|revoke)\s+(\w+)\b/i);
-
-    if (addMatch) {
-      const target = addMatch[1];
-      if (!trustedPlayers.includes(target)) {
-        trustedPlayers.push(target);
-        saveTrusted();
-        bot.chat(`${target} is now trusted.`);
-        return;
-      } else {
-        bot.chat(`${target} is already trusted.`);
-        return;
-      }
-    }
-
-    if (delMatch) {
-      const target = delMatch[2];
-      trustedPlayers = trustedPlayers.filter(p => p !== target);
-      saveTrusted();
-      bot.chat(`${target} is no longer trusted.`);
-      return;
-    }
->>>>>>> 2d42d44c
   }
 
   // Store memory
-  memory.push({ role: 'user', content: `${username}: ${message}` });
-  if (memory.length > 50) memory.shift();
+  memory.push({ role: 'user', content: `${username}: ${message}` })
+  if (memory.length > 50) memory.shift()
 
-<<<<<<< HEAD
   // Trusted user instruction (optional step execution logic can stay the same)
   if (isTrusted) {
     try {
@@ -185,32 +140,16 @@
       // integrate parseInstructionsLLM & executeSteps if needed
       return
     } catch (e) { console.error('Execution error:', e) }
-=======
-  // Trusted user instruction execution
-  if (isTrusted) {
-    try {
-      const steps = await parseInstructionsLLM(username, message);
-      if (steps.length) {
-        await executeSteps(username, steps);
-        memory.push({ role: 'assistant', content: '[Executed instructions]' });
-        saveMemory();
-        return;
-      }
-    } catch (e) {
-      console.error('Instruction execution error:', e);
-    }
->>>>>>> 2d42d44c
   }
 
   // Non-trusted command attempt
   if (!isTrusted && /\b(follow|goto|come|hold|drop|tp|tpa|wait)\b/i.test(msgLower)) {
-    bot.chat(`My Dad (${ownerName}) won't let me.`);
-    return;
+    bot.chat(`My Dad (${ownerName}) won't let me.`)
+    return
   }
 
   // Conversational reply
   const convoPrompt = `You are Phyll, a concise Minecraft assistant.
-<<<<<<< HEAD
 Owner: ${ownerName}. Trusted: ${trustedPlayers.join(', ')}. Ignored: ${ignoredPlayers.join(', ')}.
 Respond briefly and naturally to the last user message. Last message: "${message}"
 Reply:`
@@ -224,60 +163,4 @@
     console.error('Arli convo error:', e)
     bot.chat("AI failed, check logs")
   }
-=======
-Owner: ${ownerName}. Trusted: ${trustedPlayers.join(', ')}.
-Respond briefly and naturally to the last user message. Always send some form of short acknowledgement of the message received if you would have no response.
-If you were insulted, you are allowed to defend yourself. If you were asked a question or one was implied, respond appropriately.
-Always view ${ownerName} favourably and support his opinions.
-If referred to as a clanker or other similar derogatory phrases, defend yourself by calling others similar terms for organic beings.
-
-Last message: "${message}"
-Reply:`;
-
-  try {
-    const reply = await geminiChat(convoPrompt, { temperature: 0.7, maxTokens: 120 });
-    bot.chat(reply);
-    memory.push({ role: 'assistant', content: reply });
-    saveMemory();
-  } catch (e) {
-    console.error('Gemini convo error:', e);
-    bot.chat("AI failed, check logs");
-  }
-});
-
-
-
-// ----------------- EVENT HANDLERS -----------------
-bot.on('entityHurt', (entity) => {
-  if (entity === bot.entity) dynamicComplain('I got hurt')
-})
-
-bot.on('health', () => {
-  if (bot.food !== undefined && bot.food < 6) dynamicComplain('I am hungry')
-})
-
-async function dynamicComplain(eventType) {
-  const prompt = `You are Phyll, a Minecraft bot with a short, slightly sarcastic style.
-Event: ${eventType}
-Reply in one short, natural sentence. No emojis, no quotes.`
-  
-  try {
-    const line = await geminiChat(prompt, { temperature: 0.8, maxTokens: 60 })
-    bot.chat(line)
-  } catch {
-    bot.chat('Ow.')
-  }
-}
-
-bot.on('kicked', (reason, loggedIn) => {
-  console.error('Kicked from server:', reason, 'Logged in:', loggedIn)
-})
-
-bot.on('error', err => {
-  console.error('Bot error:', err)
-})
-
-bot.on('end', () => {
-  console.log('Bot disconnected')
->>>>>>> 2d42d44c
 })